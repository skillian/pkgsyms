// Package pkgsyms extends the reflect package so that any symbols exported by a
// package are accessible by name to another package.
//
// Note that the inability to get a type or global function by its name is not
// an oversight of the reflect package- it's a strength that allows the compiler
// and runtime to omit functions, and possibly types, that aren't referenced
// from anywhere during compilation.
//
// In order for the pkgsyms package to work, users of the pkgsyms package must
// run a go generate command that essentially subverts the compiler's ability to
// eliminate dead code by making all exported names accessible outside of
// the package.
package pkgsyms

import (
	"reflect"
	"sync"
)

//go:generate pkgsyms -output=testsyms_test.go
var (
	// pkgs is a mapping of package names to their *Packages.
	pkgs sync.Map
)

// Package defines a package.  It includes the package name and its exported
// symbols.
type Package struct {
	// Name of the package.  Do not mutate this string.
	Name string

	// Symbols exported by the package
	Symbols
}

// Of gets the Package definition of the package with the given name.
func Of(name string) *Package {
	v, loaded := pkgs.Load(name)
	if loaded {
		return v.(*Package)
	}
	pkg := &Package{Name: name}
	v, loaded = pkgs.LoadOrStore(name, pkg)
	if loaded {
		return v.(*Package)
	}
	return pkg
}

// Lookup a package by its name.
func Lookup(name string) (*Package, error) {
	v, ok := pkgs.Load(name)
	if !ok {
		return nil, NotFound{Pkg: name}
	}
	return v.(*Package), nil
}

// Symbol is an exported constant, function, type or variable.
//
// Symbols have names and values.  What you get by calling their Get function
// depends on the Symbol implementation.  Unlike the plugin package which
// leaves its Symbol definitions directly available to type assertions, you
// should instead try to type-assert against the result of the Get function.
type Symbol interface {
	// Name is the exported name of the symbol
	Name() string

	// Get the value associated with the symbol.
	Get() interface{}
}

// Symbols are exported names in a package which can include things like
// constants, functions, types and variables.
type Symbols struct {
	// mutex to control access to the set of symbols.  Usually, symbols
	// are defined at program start, but the API currently defines allows
	// symbols to be defined at any time.
	mutex sync.Mutex

	// names is a mapping of symbol names to their indexes into slice.
	names map[string]int

	// slice is the collection of exposed symbols in a Package.
	slice []Symbol
}

// MakeSymbols creates a collection of symbols
func MakeSymbols(capacity int) Symbols {
	if capacity < 0 {
		return Symbols{names: make(map[string]int)}
	}
	return Symbols{
		names: make(map[string]int, capacity),
		slice: make([]Symbol, 0, capacity),
	}
}

// Lookup a symbol in the set.  This function is meant to resemble the plugin
// package's Lookup function.
func (syms *Symbols) Lookup(name string) (Symbol, error) {
	syms.mutex.Lock()
	defer syms.mutex.Unlock()
	if syms.names == nil {
		return nil, NotFound{Sym: name}
	}
	i, ok := syms.names[name]
	if !ok {
		return nil, NotFound{Sym: name}
	}
	return syms.slice[i], nil
}

// Add zero or more symbols to the set.  Symbols are only added if they haven't
// already been defined.
func (syms *Symbols) Add(ss ...Symbol) {
	syms.mutex.Lock()
	defer syms.mutex.Unlock()
	if syms.names == nil {
		syms.names = make(map[string]int, cap(ss))
		syms.slice = make([]Symbol, 0, cap(ss))
	}
	for _, s := range ss {
		name := s.Name()
		if _, ok := syms.names[name]; ok {
			continue
		}
		syms.names[name] = len(syms.slice)
		syms.slice = append(syms.slice, s)
	}
}

// Const holds the value of a constant.  Unlike Go compile-time constants,
// because we're actually holding onto values at runtime, these "constants"
// have actual types.
type Const struct {
	name  string
	value interface{}
}

// MakeConst creates a Const Symbol.
func MakeConst(name string, value interface{}) Const {
	return Const{name: name, value: value}
}

// Name of the Constant
func (c Const) Name() string { return c.name }

// Get the value of the constant.
func (c Const) Get() interface{} { return c.value }

// Func is a global function Symbol.
type Func struct {
	name string
	fval interface{}
}

// MakeFunc creates a Func Symbol.
func MakeFunc(name string, fval interface{}) Func {
	return Func{name: name, fval: fval}
}

// Name of the function
func (f Func) Name() string { return f.name }

// Get the function value
func (f Func) Get() interface{} { return f.fval }

// Type holds a reflect.Type defined in the package.
type Type struct {
	name string
	rtyp reflect.Type
}

// MakeType creates a Type from a pointer to a value of the proper type.  For
// example:
//
// 	MakeType("MyInterface", (*MyInterface)(nil))
//
// creates a Type that references the unwrapped MyInterface and not a pointer
// to MyInterface.  The pointer is necessary because of how interfaces work in
// Go.
func MakeType(name string, pval interface{}) Type {
	return Type{
		name: name,
		rtyp: reflect.TypeOf(pval).Elem(),
	}
}

// Name of the type
func (t Type) Name() string { return t.name }

// Get the reflect.Type wrapped by this type.
func (t Type) Get() interface{} { return t.rtyp }

// Type is like Get, but keeps it as a reflect.Type.
func (t Type) Type() reflect.Type { return t.rtyp }

// Var is a Symbol that wraps a variable.
type Var struct {
	name string

	// addr is a pointer to the variable.
	addr interface{}
}

<<<<<<< HEAD
// MakeVar creates a variable reference
func MakeVar(name string, value interface{}) Var {
	return Var{
		name: name,
		addr: value,
	}
}

// Name of the variable.
=======
// MakeVar creates a variable symbol
func MakeVar(name string, addr interface{}) Var {
	return Var{name, addr}
}

// Name of the variable
>>>>>>> 13549e27
func (v Var) Name() string { return v.name }

// Get the value of the variable
func (v Var) Get() interface{} {
	return reflect.ValueOf(v.addr).Elem().Interface()
}

// Set the value of the variable.
func (v Var) Set(val interface{}) {
	reflect.ValueOf(v.addr).Elem().Set(reflect.ValueOf(val))
}<|MERGE_RESOLUTION|>--- conflicted
+++ resolved
@@ -204,24 +204,12 @@
 	addr interface{}
 }
 
-<<<<<<< HEAD
-// MakeVar creates a variable reference
-func MakeVar(name string, value interface{}) Var {
-	return Var{
-		name: name,
-		addr: value,
-	}
-}
-
-// Name of the variable.
-=======
 // MakeVar creates a variable symbol
 func MakeVar(name string, addr interface{}) Var {
 	return Var{name, addr}
 }
 
 // Name of the variable
->>>>>>> 13549e27
 func (v Var) Name() string { return v.name }
 
 // Get the value of the variable
